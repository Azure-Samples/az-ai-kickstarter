metadata name = 'az-ai-kickstarter'
metadata description = 'Deploys the infrastructure for Azure AI App Kickstarter'
metadata author = 'AI GBB EMEA <eminkevich@microsoft.com>; <dobroegl@microsoft.com>'

/* -------------------------------------------------------------------------- */
/*                                 PARAMETERS                                 */
/* -------------------------------------------------------------------------- */

@minLength(1)
@maxLength(64)
@description('Name of the environment which is used to generate a short unique hash used in all resources.')
param environmentName string

@description('Principal ID of the user running the deployment')
param azurePrincipalId string

@description('Location for all resources')
param location string

@description('Extra tags to be applied to provisioned resources')
param extraTags object = {}

<<<<<<< HEAD
/* ------------------------ Feature flag parameters ------------------------ */
=======
@description('Location for all resources')
// temporarily commenting out due to: https://github.com/Azure/azure-dev/issues/5059
//param location string = resourceGroup().location
param location string
>>>>>>> 44ccad93

@description('If true, deploy Azure AI Search Service')
param useAiSearch bool = false

@description('If true, use and setup authentication with Azure Entra ID')
param useAuthentication bool = false

@description('Set to true to use an existing Azure OpenAI service.In that case you will need to provide azureOpenAiEndpoint, azureOpenAiApiVersion, executorAzureOpenAiDeploymentName and utilityAzureOpenAiDeploymentName. Defaults to false.')
param useExistingAzureOpenAi bool = false

@description('Set to true to use an existing Azure AI Search service.In that case you will need to provide TODO. Defaults to false.')
param useExistingAiSearch bool = false

/* -----------------------  Azure Open AI  service ------------------------- */

// See also https://learn.microsoft.com/en-us/azure/ai-services/openai/concepts/models?tabs=global-standard%2Cstandard-chat-completions#availability-1
@description('Location for the OpenAI resource group')
@metadata({
  azd: {
    type: 'location'
  }
})
param azureOpenAiLocation string = ''

/* -------- Optional externally provided Azure OpenAI configuration -------- */

@description('Optional. The name of the Azure OpenAI resource to reuse. Used only if useExistingAzureOpenAi is true.')
param azureOpenAiName string = ''

@description('Optional. The endpoint of the Azure OpenAI resource to reuse. Used only if useExistingAzureOpenAi is true.')
param azureOpenAiEndpoint string = ''

@description('Optional. The API version of the Azure OpenAI resource to reuse. Used only if useExistingAzureOpenAi is true.')
param azureOpenAiApiVersion string = ''

@description('Optional. The name of the Azure OpenAI deployment for the executor to reuse. Used only if useExistingAzureOpenAi is true.')
param executorAzureOpenAiDeploymentName string = ''

@description('Optional. The name of the Azure OpenAI deployment for the utility to reuse. Used only if useExistingAzureOpenAi is true.')
param utilityAzureOpenAiDeploymentName string = ''

@description('The Azure OpenAI service resource group name to reuse. Optional: Needed only if resource group is different from current resource group.')
param azureOpenAiResourceGroupName string = ''

/* -----------------------  Azure AI search service ------------------------ */

@description('Optional. Defines the SKU of an Azure AI Search Service, which determines price tier and capacity limits.')
@allowed([
  'basic'
  'free'
  'standard'
  'standard2'
  'standard3'
  'storage_optimized_l1'
  'storage_optimized_l2'
])
param aiSearchSkuName string = 'basic'

// See https://learn.microsoft.com/en-us/azure/search/search-region-support
@description('Location for the Azure OpenAI Service. Optional: needed only if Azure OpenAI is deployed in a different location than the rest of the resources.')
@metadata({
  azd: {
    type: 'location'
  }
})
param azureAiSearchLocation string = ''

@description('Name of the Azure AI Search Service to deploy. Optional: needed if useExistingAiSearchService is true or you want a custom azureAiSearchName.')
param azureAiSearchName string = ''

@description('The Azure AI Search service resource group name to reuse. Optional: Needed only if resource group is different from current resource group.')
param azureAiSearchResourceGroupName string = ''

/* ---------------------------- Shared Resources ---------------------------- */

@maxLength(63)
@description('Name of the log analytics workspace to deploy. If not specified, a name will be generated. The maximum length is 63 characters.')
param logAnalyticsWorkspaceName string = ''

@maxLength(255)
@description('Name of the application insights to deploy. If not specified, a name will be generated. The maximum length is 255 characters.')
param applicationInsightsName string = ''

@description('Application Insights Location')
param appInsightsLocation string = location

@description('The auth tenant id for the app (leave blank in AZD to use your current tenant)')
param authTenantId string = '' // Make sure authTenantId is set if not using AZD

@description('Name of the authentication client secret in the key vault')
param authClientSecretName string = 'AZURE-AUTH-CLIENT-SECRET'

@description('The auth client id for the frontend and backend app')
param authClientAppId string = ''

@description('Client secret of the authentication client')
@secure()
param authClientSecret string = ''

@maxLength(50)
@description('Name of the container registry to deploy. If not specified, a name will be generated. The name is global and must be unique within Azure. The maximum length is 50 characters.')
param containerRegistryName string = ''

@maxLength(60)
@description('Name of the container apps environment to deploy. If not specified, a name will be generated. The maximum length is 60 characters.')
param containerAppsEnvironmentName string = ''

/* -------------------------------- Frontend -------------------------------- */

@maxLength(32)
@description('Name of the frontend container app to deploy. If not specified, a name will be generated. The maximum length is 32 characters.')
param frontendContainerAppName string = ''

@description('Set if the frontend container app already exists.')
param frontendExists bool = false

/* --------------------------------- Backend -------------------------------- */

@maxLength(32)
@description('Name of the backend container app to deploy. If not specified, a name will be generated. The maximum length is 32 characters.')
param backendContainerAppName string = ''

@description('Set if the backend container app already exists.')
param backendExists bool = false

/* -------------------------------------------------------------------------- */
/*                                  VARIABLES                                 */
/* -------------------------------------------------------------------------- */

// Load abbreviations from JSON file
var abbreviations = loadJsonContent('./abbreviations.json')

@description('Generate a unique token to make global resource names unique')
var resourceToken = toLower(uniqueString(subscription().id, environmentName, location))

@description('Name of the environment with only alphanumeric characters. Used for resource names that require alphanumeric characters only')
var alphaNumericEnvironmentName = replace(replace(environmentName, '-', ''), ' ', '')

@description('Tags to be applied to all provisioned resources')
var tags = union(
  {
    'azd-env-name': environmentName
    solution: 'az-ai-kickstarter'
  },
  extraTags
)

/* --------------------- Globally Unique Resource Names --------------------- */

var _applicationInsightsName = !empty(applicationInsightsName)
  ? applicationInsightsName
  : take('${abbreviations.insightsComponents}${environmentName}', 255)
var _logAnalyticsWorkspaceName = !empty(logAnalyticsWorkspaceName)
  ? logAnalyticsWorkspaceName
  : take('${abbreviations.operationalInsightsWorkspaces}${environmentName}', 63)

var _storageAccountName = take(
  '${abbreviations.storageStorageAccounts}${alphaNumericEnvironmentName}${resourceToken}',
  24
)
var _azureOpenAiName = useExistingAzureOpenAi
  ? azureOpenAiName // if reusing existing service, use the provided name
  : (empty(azureOpenAiName) // else use only if not empty to override the default name
      ? take('${abbreviations.cognitiveServicesOpenAI}${alphaNumericEnvironmentName}${resourceToken}', 63)
      : azureOpenAiName)

var _aiHubName = take('${abbreviations.aiPortalHub}${environmentName}', 260)
var _aiProjectName = take('${abbreviations.aiPortalProject}${environmentName}', 260)

var _azureAiSearchName = useExistingAiSearch
  ? azureAiSearchName // if reusing existing service, use the provided name
  : (empty(azureAiSearchName) // else use only if not empty to override the default name
      ? take('${abbreviations.searchSearchServices}${environmentName}', 260)
      : azureAiSearchName)

var _containerRegistryName = !empty(containerRegistryName)
  ? containerRegistryName
  : take('${abbreviations.containerRegistryRegistries}${alphaNumericEnvironmentName}${resourceToken}', 50)
var _keyVaultName = take('${abbreviations.keyVaultVaults}${alphaNumericEnvironmentName}-${resourceToken}', 24)
var _containerAppsEnvironmentName = !empty(containerAppsEnvironmentName)
  ? containerAppsEnvironmentName
  : take('${abbreviations.appManagedEnvironments}${environmentName}', 60)

/* ----------------------------- Resource Names ----------------------------- */

// These resources only require uniqueness within resource group
var _appIdentityName = take('${abbreviations.managedIdentityUserAssignedIdentities}app-${environmentName}', 32)
var _frontendContainerAppName = empty(frontendContainerAppName)
  ? take('${abbreviations.appContainerApps}frontend-${environmentName}', 32)
  : frontendContainerAppName
var _backendContainerAppName = empty(backendContainerAppName)
  ? take('${abbreviations.appContainerApps}backend-${environmentName}', 32)
  : backendContainerAppName

// ------------------------
// Order is important:
// 1. Executor
// 2. Utility
@description('Model deployment configurations')
var deployments = loadYamlContent('./deployments.yaml')

var _azureOpenAiEndpoint = useExistingAzureOpenAi ? azureOpenAiEndpoint : aiServices.outputs.endpoint

@description('Azure OpenAI API Version')
var _azureOpenAiApiVersion = empty(azureOpenAiApiVersion) ? '2024-12-01-preview' : azureOpenAiApiVersion

@description('Azure OpenAI Model Deployment Name - Executor Service')
var _executorAzureOpenAiDeploymentName = !empty(executorAzureOpenAiDeploymentName)
  ? executorAzureOpenAiDeploymentName
  : deployments[0].name

@description('Azure OpenAI Model Deployment Name - Utility Service')
var _utilityAzureOpenAiDeploymentName = !empty(utilityAzureOpenAiDeploymentName)
  ? utilityAzureOpenAiDeploymentName
  : deployments[1].name

var _azureAiSearchLocation = empty(azureAiSearchLocation) ? location : azureAiSearchLocation
var _azureAiSearchEndpoint = 'https://${_azureAiSearchName}.search.windows.net'

/* -------------------------------------------------------------------------- */
/*                                  RESOURCES                                 */
/* -------------------------------------------------------------------------- */

/* ------------------------------- AI Foundry  ------------------------------ */

module aiHub 'modules/ai/hub.bicep' = {
  name: '${deployment().name}-aiHub'
  params: {
    location: location
    tags: tags
    name: _aiHubName
    displayName: _aiHubName
    keyVaultId: app.outputs.keyVaultResourceId
    storageAccountId: storageAccount.outputs.resourceId
    containerRegistryId: app.outputs.containerRegistryResourceId
    applicationInsightsId: appInsightsComponent.outputs.resourceId
    openAiName: useExistingAzureOpenAi ? azureOpenAiName : _azureOpenAiName
    azureOpenAiResourceGroupName: useExistingAzureOpenAi ? azureOpenAiResourceGroupName : ''
    openAiConnectionName: 'aoai-connection'

    aiSearchName: useAiSearch ? _azureAiSearchName : ''
    azureAiSearchResourceGroupName: useAiSearch ? azureAiSearchResourceGroupName : ''
    aiSearchConnectionName: 'search-service-connection'
  }
}

module aiProject 'modules/ai/project.bicep' = {
  name: '${deployment().name}-aiProject'
  params: {
    location: location
    tags: tags
    name: _aiProjectName
    displayName: _aiProjectName
    hubName: aiHub.outputs.name
  }
}

module storageAccount 'br/public:avm/res/storage/storage-account:0.19.0' = {
  name: '${deployment().name}-storageAccount'
  scope: resourceGroup()
  params: {
    location: location
    tags: tags
    name: _storageAccountName
    kind: 'StorageV2'
    blobServices: {
      corsRules: [
        {
          allowedOrigins: [
            'https://mlworkspace.azure.ai'
            'https://ml.azure.com'
            'https://*.ml.azure.com'
            'https://ai.azure.com'
            'https://*.ai.azure.com'
            'https://mlworkspacecanary.azure.ai'
            'https://mlworkspace.azureml-test.net'
          ]
          allowedMethods: [
            'GET'
            'HEAD'
            'POST'
            'PUT'
            'DELETE'
            'OPTIONS'
            'PATCH'
          ]
          maxAgeInSeconds: 1800
          exposedHeaders: [
            '*'
          ]
          allowedHeaders: [
            '*'
          ]
        }
      ]
      containers: [
        {
          name: 'default'
          roleAssignments: [
            {
              roleDefinitionIdOrName: 'Storage Blob Data Contributor'
              principalId: appIdentity.outputs.principalId
              principalType: 'ServicePrincipal'
            }
          ]
        }
      ]
      roleAssignments: [
        {
          roleDefinitionIdOrName: 'Storage Blob Data Contributor'
          principalId: azurePrincipalId
        }
      ]
      deleteRetentionPolicy: {
        allowPermanentDelete: false
        enabled: false
      }
      shareDeleteRetentionPolicy: {
        enabled: true
        days: 7
      }
    }
  }
}

module aiServices 'br/public:avm/res/cognitive-services/account:0.10.2' = if (!useExistingAzureOpenAi) {
  name: '${deployment().name}-aiServices'
  params: {
    name: _azureOpenAiName
    location: empty(azureOpenAiLocation) ? location : azureOpenAiLocation
    tags: tags
    kind: 'AIServices'
    customSubDomainName: _azureOpenAiName
    publicNetworkAccess: 'Enabled'
    networkAcls: {
      defaultAction: 'Allow'
    }
    disableLocalAuth: false
    sku: 'S0'
    deployments: deployments
    diagnosticSettings: [
      {
        name: 'customSetting'
        logCategoriesAndGroups: [
          {
            category: 'RequestResponse'
          }
          {
            category: 'Audit'
          }
        ]
        metricCategories: [
          {
            category: 'AllMetrics'
          }
        ]
        workspaceResourceId: logAnalyticsWorkspace.outputs.resourceId
      }
    ]
    roleAssignments: [
      // See also https://learn.microsoft.com/en-us/azure/ai-services/document-intelligence/faq
      {
        roleDefinitionIdOrName: 'Cognitive Services OpenAI User'
        principalId: appIdentity.outputs.principalId
        principalType: 'ServicePrincipal'
      }
      {
        roleDefinitionIdOrName: 'Cognitive Services User'
        principalId: appIdentity.outputs.principalId
        principalType: 'ServicePrincipal'
      }
      {
        roleDefinitionIdOrName: 'Cognitive Services OpenAI Contributor'
        principalId: azurePrincipalId
        principalType: 'User'
      }
      {
        principalId: azurePrincipalId
        roleDefinitionIdOrName: 'Cognitive Services User'
        principalType: 'User'
      }
      {
        // required for Document Intelligence Studio
        roleDefinitionIdOrName: 'Contributor'
        principalId: azurePrincipalId
        principalType: 'User'
      }
    ]
  }
}

module aiSearchService 'br/public:avm/res/search/search-service:0.9.2' = if (useAiSearch && !useExistingAiSearch) {
  name: '${deployment().name}-aiSearchService'
  scope: resourceGroup()
  params: {
    name: _azureAiSearchName
    location: _azureAiSearchLocation
    tags: tags
    sku: aiSearchSkuName
    partitionCount: 1
    replicaCount: 1
    roleAssignments: [
      // See also https://learn.microsoft.com/en-us/azure/search/search-security-rbac
      {
        roleDefinitionIdOrName: 'Search Index Data Contributor'
        principalId: appIdentity.outputs.principalId
        principalType: 'ServicePrincipal'
      }
      {
        roleDefinitionIdOrName: 'Search Index Data Contributor'
        principalId: azurePrincipalId
        principalType: 'User'
      }
      {
        roleDefinitionIdOrName: 'Search Service Contributor'
        principalId: azurePrincipalId
        principalType: 'User'
      }
    ]
  }
}
/* --------------------------------- App  ----------------------------------- */

module appIdentity 'br/public:avm/res/managed-identity/user-assigned-identity:0.4.1' = {
  name: '${deployment().name}-appIdentity'
  scope: resourceGroup()
  params: {
    name: _appIdentityName
    location: location
    tags: tags
  }
}

module app 'modules/app.bicep' = {
  name: '${deployment().name}-app'
  params: {
    location: location
    tags: tags
    appIdentityName: _appIdentityName
    appInsightsConnectionString: appInsightsComponent.outputs.connectionString
    authClientAppId: authClientAppId
    authClientSecret: authClientSecret
    authClientSecretName: authClientSecretName
    authTenantId: authTenantId
    azureOpenAiApiVersion: _azureOpenAiApiVersion
    azureOpenAiEndpoint: _azureOpenAiEndpoint
    azurePrincipalId: azurePrincipalId
    backendContainerAppName: _backendContainerAppName
    backendExists: backendExists
    containerAppsEnvironmentName: _containerAppsEnvironmentName
    containerRegistryName: _containerRegistryName
    executorAzureOpenAiDeploymentName: _executorAzureOpenAiDeploymentName
    frontendContainerAppName: _frontendContainerAppName
    frontendExists: frontendExists
    keyVaultName: _keyVaultName
    logAnalyticsWorkspaceResourceId: logAnalyticsWorkspace.outputs.resourceId
    useAuthentication: useAuthentication
    utilityAzureOpenAiDeploymentName: _utilityAzureOpenAiDeploymentName
  }
}

/* ------------------------------ CosmosDB  --------------------------------- */

/* module cosmosDbAccount 'br/public:avm/res/document-db/database-account:0.12.0' = {
  name: '${deployment().name}-cosmosDbAccount'
  params: {
    name: 'dddamin001'
    location: location
    sqlRoleAssignmentsPrincipalIds: [
      azurePrincipalId
      appIdentity.outputs.principalId
    ]
  }
} */

/* ---------------------------- Observability  ------------------------------ */

module logAnalyticsWorkspace 'br/public:avm/res/operational-insights/workspace:0.11.1' = {
  name: '${deployment().name}-workspaceDeployment'
  params: {
    name: _logAnalyticsWorkspaceName
    location: location
    tags: tags
    dataRetention: 30
  }
}

module appInsightsComponent 'br/public:avm/res/insights/component:0.6.0' = {
  name: '${deployment().name}-applicationInsights'
  params: {
    name: _applicationInsightsName
    location: appInsightsLocation
    workspaceResourceId: logAnalyticsWorkspace.outputs.resourceId
  }
}

/* -------------------------------------------------------------------------- */
/*                                   OUTPUTS                                  */
/* -------------------------------------------------------------------------- */

// Outputs are automatically saved in the local azd environment .env file.
// To see these outputs, run `azd env get-values`,  or
// `azd env get-values --output json` for json output.
// To generate your own `.env` file run `azd env get-values > .env`

/* -------------------------- Feature flags ------------------------------- */

@description('If true, use and setup authentication with Azure Entra ID')
output USE_AUTHENTICATION bool = useAuthentication

@description('If true, deploy Azure AI Search Service')
output USE_AI_SEARCH bool = useAiSearch

@description('If true, reuse existing Azure OpenAI Service')
output USE_EXISTING_AZURE_OPENAI bool = useExistingAzureOpenAi

@description('If true, reuse existing Azure AI Search Service')
output USE_EXISTING_AI_SEARCH bool = useExistingAiSearch

/* --------------------------- Apps Deployment ----------------------------- */

@description('Endpoint URL of the Frontend service')
output SERVICE_FRONTEND_URL string = app.outputs.frontendAppUrl

@description('Endpoint URL of the Backend service')
output SERVICE_BACKEND_URL string = app.outputs.backendAppUrl

@description('The endpoint of the container registry.') // necessary for azd deploy
output AZURE_CONTAINER_REGISTRY_ENDPOINT string = app.outputs.containerRegistryLoginServer

/* ------------------------ Authentication & RBAC ------------------------- */

@description('ID of the tenant we are deploying to')
output AZURE_AUTH_TENANT_ID string = authTenantId

@description('Principal ID of the user running the deployment')
output AZURE_PRINCIPAL_ID string = azurePrincipalId

@description('Application registration client ID')
output AZURE_CLIENT_APP_ID string = authClientAppId

/* -------------------------- Azure AI Foundry ----------------------------- */

@description('Azure AI Project connection string')
output AZURE_AI_PROJECT_CONNECTION_STRING string = aiProject.outputs.connectionString

/* ---------------------------- Azure OpenAI ------------------------------- */

@description('Azure OpenAI service name')
output AZURE_OPENAI_NAME string = _azureOpenAiName

@description('Azure OpenAI endpoint - Base URL for API calls to Azure OpenAI')
output AZURE_OPENAI_ENDPOINT string = _azureOpenAiEndpoint

@description('Azure OpenAI API Version - API version to use when calling Azure OpenAI')
output AZURE_OPENAI_API_VERSION string = _azureOpenAiApiVersion

@description('Azure OpenAI Model Deployment Name - Executor Service')
output EXECUTOR_AZURE_OPENAI_DEPLOYMENT_NAME string = _executorAzureOpenAiDeploymentName

@description('Azure OpenAI Model Deployment Name - Utility Service')
output UTILITY_AZURE_OPENAI_DEPLOYMENT_NAME string = _utilityAzureOpenAiDeploymentName

@description('JSON deployment configuration for the models')
output AZURE_OPENAI_DEPLOYMENTS object[] = deployments

/* ------------------------------ AI Search --------------------------------- */

@description('Azure AI Search service name')
output AZURE_AI_SEARCH_NAME string = _azureAiSearchName

@description('Azure AI Search service resource group name')
output AZURE_AI_SEARCH_RESOURCE_GROUP_NAME string = azureAiSearchResourceGroupName

@description('Azure AI Search deployment location')
output AZURE_AI_SEARCH_LOCATION string = azureAiSearchLocation

@description('Azure AI Search endpoint SKU name')
output AZURE_AI_SEARCH_SKU_NAME string = aiSearchSkuName

@description('Azure OpenAI endpoint - Base URL for API calls to Azure OpenAI')
// This environment variable name is used as a default by Semantic Kernel
output AZURE_AI_SEARCH_ENDPOINT string = _azureAiSearchEndpoint

/* -------------------------- Diagnostic Settings --------------------------- */

@description('Application Insights name')
output AZURE_APPLICATION_INSIGHTS_NAME string = appInsightsComponent.outputs.name

@description('Log Analytics Workspace name')
output AZURE_LOG_ANALYTICS_WORKSPACE_NAME string = logAnalyticsWorkspace.outputs.name

@description('Application Insights connection string')
output APPLICATIONINSIGHTS_CONNECTION_STRING string = appInsightsComponent.outputs.connectionString

@description('Semantic Kernel Diagnostics')
output SEMANTICKERNEL_EXPERIMENTAL_GENAI_ENABLE_OTEL_DIAGNOSTICS bool = true

@description('Semantic Kernel Diagnostics: if set, content of the messages is traced. Set to false in production')
output SEMANTICKERNEL_EXPERIMENTAL_GENAI_ENABLE_OTEL_DIAGNOSTICS_SENSITIVE bool = true<|MERGE_RESOLUTION|>--- conflicted
+++ resolved
@@ -19,15 +19,6 @@
 
 @description('Extra tags to be applied to provisioned resources')
 param extraTags object = {}
-
-<<<<<<< HEAD
-/* ------------------------ Feature flag parameters ------------------------ */
-=======
-@description('Location for all resources')
-// temporarily commenting out due to: https://github.com/Azure/azure-dev/issues/5059
-//param location string = resourceGroup().location
-param location string
->>>>>>> 44ccad93
 
 @description('If true, deploy Azure AI Search Service')
 param useAiSearch bool = false
